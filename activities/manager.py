#!/usr/bin/env python3
# Copyright 2016 The Johns Hopkins University Applied Physics Laboratory
#
# Licensed under the Apache License, Version 2.0 (the "License");
# you may not use this file except in compliance with the License.
# You may obtain a copy of the License at
#
#    http://www.apache.org/licenses/LICENSE-2.0
#
# Unless required by applicable law or agreed to in writing, software
# distributed under the License is distributed on an "AS IS" BASIS,
# WITHOUT WARRANTIES OR CONDITIONS OF ANY KIND, either express or implied.
# See the License for the specific language governing permissions and
# limitations under the License.

import bossutils
bossutils.utils.set_excepthook()

from heaviside.activities import ActivityManager, ActivityProcess, TaskProcess

from delete_cuboid import *

import populate_upload_queue as puq

class BossActivityManager(ActivityManager):
    def __init__(self):
        super().__init__()
        config = bossutils.configuration.BossConfig()

        self.domain = config['system']['fqdn'].split('.', 1)[1]

    def build(self):
        def dispatch(target):
            def wrapped(*args, **kwargs):
                return TaskProcess(*args, target=target, **kwargs)
            return wrapped

        return [
            #lambda: ActivityProcess('Name.'+self.domain, dispatch(function))
            # lambda: ActivityProcess('delete_test_1.' + self.domain, dispatch(delete_test_1)),
            # lambda: ActivityProcess('delete_test_2.' + self.domain, dispatch(delete_test_2)),
            # lambda: ActivityProcess('delete_test_3.' + self.domain, dispatch(delete_test_3)),
            # lambda: ActivityProcess('delete_test_4.' + self.domain, dispatch(delete_test_4)),
<<<<<<< HEAD
            lambda: ActivityProcess('query_for_deletes.' + self.domain, dispatch(query_for_deletes)),
=======

            # Delete Cuboid StepFunction
>>>>>>> ab8f6fab
            lambda: ActivityProcess('delete_metadata.' + self.domain, dispatch(delete_metadata)),
            lambda: ActivityProcess('delete_id_count.' + self.domain, dispatch(delete_id_count)),
            lambda: ActivityProcess('delete_id_index.' + self.domain, dispatch(delete_id_index)),
            lambda: ActivityProcess('find_s3_index.' + self.domain, dispatch(find_s3_index)),
            lambda: ActivityProcess('delete_s3_index.' + self.domain, dispatch(delete_s3_index)),
            lambda: ActivityProcess('save_and_delete.' + self.domain, dispatch(save_and_delete)),
            lambda: ActivityProcess('notify_admins.' + self.domain, dispatch(notify_admins)),
            lambda: ActivityProcess('delete_clean_up.' + self.domain, dispatch(delete_clean_up)),

            # Populate Upload Queue StepFunction
            lambda: ActivityProcess('PopulateQueue.' + self.domain, dispatch(puq.populate_upload_queue)),
            lambda: ActivityProcess('VerifyCount.' + self.domain, dispatch(puq.verify_count)),
        ]

if __name__ == '__main__':
    mgr = BossActivityManager()
    mgr.run()
<|MERGE_RESOLUTION|>--- conflicted
+++ resolved
@@ -41,12 +41,9 @@
             # lambda: ActivityProcess('delete_test_2.' + self.domain, dispatch(delete_test_2)),
             # lambda: ActivityProcess('delete_test_3.' + self.domain, dispatch(delete_test_3)),
             # lambda: ActivityProcess('delete_test_4.' + self.domain, dispatch(delete_test_4)),
-<<<<<<< HEAD
-            lambda: ActivityProcess('query_for_deletes.' + self.domain, dispatch(query_for_deletes)),
-=======
 
             # Delete Cuboid StepFunction
->>>>>>> ab8f6fab
+            lambda: ActivityProcess('query_for_deletes.' + self.domain, dispatch(query_for_deletes)),
             lambda: ActivityProcess('delete_metadata.' + self.domain, dispatch(delete_metadata)),
             lambda: ActivityProcess('delete_id_count.' + self.domain, dispatch(delete_id_count)),
             lambda: ActivityProcess('delete_id_index.' + self.domain, dispatch(delete_id_index)),
