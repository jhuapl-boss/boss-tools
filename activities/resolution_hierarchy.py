--- conflicted
+++ resolved
@@ -143,7 +143,6 @@
                 'frame_stop_key': '{}_stop',
             })
 
-<<<<<<< HEAD
             if resolution >= args['iso_resolution']: # DP TODO: Figure out how to launch aniso iso version with mutating arguments
                 configs.append({
                     'name': 'isotropic',
@@ -158,7 +157,6 @@
             frame_stop = frame(config['frame_stop_key'])
             step = config['step']
             use_iso_flag = config['iso_flag'] # If the resulting cube should be marked with the ISO flag
-            index_annotations = args['resolution'] < (args['annotation_index_max'] - 1)
 
             # Round to the furthest full cube from the center of the data
             cubes_start = frame_start // dim
@@ -170,9 +168,8 @@
             log.debug("Cubes corner: {}".format(cubes_start))
             log.debug("Cubes extent: {}".format(cubes_stop))
             log.debug("Downsample step: {}".format(step))
-            log.debug("Indexing Annotations: {}".format(index_annotations))
-
-            sub_args = make_args(args, cubes_start, cubes_stop, step, dim, use_iso_flag, index_annotations)
+
+            sub_args = make_args(args, cubes_start, cubes_stop, step, dim, use_iso_flag)
             sub_buckets = bucket(sub_args, BUCKET_SIZE)
 
             launch_lambda(args['downsample_volume_lambda'],
@@ -209,59 +206,6 @@
         return args
     finally:
         delete_queue(args['downsample_queue'])
-=======
-    for config in configs:
-        frame_start = frame(config['frame_start_key'])
-        frame_stop = frame(config['frame_stop_key'])
-        step = config['step']
-        use_iso_flag = config['iso_flag'] # If the resulting cube should be marked with the ISO flag
-
-        # Round to the furthest full cube from the center of the data
-        cubes_start = frame_start // dim
-        cubes_stop = ceildiv(frame_stop, dim)
-
-        log.debug('Downsampling {} resolution {}'.format(config['name'], resolution))
-        log.debug("Frame corner: {}".format(frame_start))
-        log.debug("Frame extent: {}".format(frame_stop))
-        log.debug("Cubes corner: {}".format(cubes_start))
-        log.debug("Cubes extent: {}".format(cubes_stop))
-        log.debug("Downsample step: {}".format(step))
-
-        sub_args = make_args(args, cubes_start, cubes_stop, step, dim, use_iso_flag)
-        sub_buckets = bucket(sub_args, BUCKET_SIZE)
-
-        launch_lambda(args['downsample_volume_lambda'],
-                      args['downsample_status_table'],
-                      args['downsample_id'],
-                      sub_buckets)
-
-        # Resize the coordinate frame extents as the data shrinks
-        # DP NOTE: doesn't currently work correctly with non-zero frame starts
-        def resize(var, size):
-            start = config['frame_start_key'].format(var)
-            stop = config['frame_stop_key'].format(var)
-            args[start] //= size
-            args[stop] = ceildiv(args[stop], size)
-        resize('x', step.x)
-        resize('y', step.y)
-        resize('z', step.z)
-
-    # if next iteration will split into aniso and iso downsampling, copy the coordinate frame
-    if args['type'] != 'isotropic' and (resolution + 1) == args['iso_resolution']:
-        def copy(var):
-            args['iso_{}_start'.format(var)] = args['{}_start'.format(var)]
-            args['iso_{}_stop'.format(var)] = args['{}_stop'.format(var)]
-        copy('x')
-        copy('y')
-        copy('z')
-
-    # Advance the loop and recalculate the conditional
-    # Using max - 1 because resolution_max should not be a valid resolution
-    # and res < res_max will end with res = res_max - 1, which generates res_max resolution
-    args['resolution'] = resolution + 1
-    args['res_lt_max'] = args['resolution'] < (args['resolution_max'] - 1)
-    return args
->>>>>>> 56501fac
 
 def make_args(args, start, stop, step, dim, use_iso_flag):
     for target in xyz_range(start, stop, step = step):
