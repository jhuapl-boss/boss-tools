# Copyright 2016 The Johns Hopkins University Applied Physics Laboratory
#
# Licensed under the Apache License, Version 2.0 (the "License");
# you may not use this file except in compliance with the License.
# You may obtain a copy of the License at
#
#    http://www.apache.org/licenses/LICENSE-2.0
#
# Unless required by applicable law or agreed to in writing, software
# distributed under the License is distributed on an "AS IS" BASIS,
# WITHOUT WARRANTIES OR CONDITIONS OF ANY KIND, either express or implied.
# See the License for the specific language governing permissions and
# limitations under the License.

from bossutils import aws, logger
from spdb.c_lib.ndtype import CUBOIDSIZE

from bossutils.multidimensional import XYZ, ceildiv
from bossutils.multidimensional import range as xyz_range

import types
import json
import time
import random
from multiprocessing import Pool, cpu_count
from datetime import timedelta, datetime

log = logger.BossLogger().logger

######################################################
### Configure Remote Debugging via SIGUSR1 trigger ###
def sigusr_handler(sig, frame):
    try:
        import rpdb2
        rpdb2.start_embedded_debugger('password')
    except:
        log.exception("SIGUSR1 caught but embedded debugger could not be started")

def enable_debug_handler():
    import signal
    signal.signal(signal.SIGUSR1, sigusr_handler)
######################################################


###########################################################
###               Configuration Options                 ###
### Modify these values to modify the activity behavior ###

# int: The number of volumes each downsample_volume lambda should downsample
BUCKET_SIZE = 8

# datetime.delta: The runtime of the downsample_volume lambda
MAX_LAMBDA_TIME = timedelta(seconds=120)

# int: The number of status poll cycles that have the same count for more
#      lambdas to be launched (total time is UNCHANGING_LAUNCH * MAX_LAMBDA_TIME)
UNCHANGING_LAUNCH = 3

# int: The number of status poll cycles that have the same count for the
#      activity to check the lambda throttle count and wait until throttling
#      is no longer effecting the cubes queue count
UNCHANGING_THROTTLE = 4

# int: The number of status poll cycles that have to be the same for an
#      exception to be raised
#      This is a fail safe so the activity doesn't hang if there is a problem
UNCHANGING_MAX = 5

# int: The number of multiprocessing pool workers to use
POOL_SIZE = int(cpu_count() * 2)

# int: The number of status poll cycles that have a count of 0 (zero) before the
#      polling loop exits
ZERO_COUNT = 3
###########################################################

class ResolutionHierarchyError(Exception):
    pass

class LambdaLaunchError(ResolutionHierarchyError):
    pass

class FailedLambdaError(ResolutionHierarchyError):
    def __init__(self):
        msg = "A Lambda failed execution"
        super().__init__(msg)

def downsample_channel(args):
    """
    Slice the given channel into chunks of 2x2x2 or 2x2x1 cubes that are then
    sent to the downsample_volume lambda for downsampling into a 1x1x1 cube at
    resolution + 1.

    Makes use of the bossutils.multidimensional library for simplified vector
    math.

    Generators are used as much as possible (instead of lists) so that large
    lists of data are not actualized and kept in memory.

    Args:
        args {
            downsample_volume_lambda (ARN | lambda name)

            collection_id (int)
            experiment_id (int)
            channel_id (int)
            annotation_channel (bool)
            data_type (str) 'uint8' | 'uint16' | 'uint64'

            s3_bucket (URL)
            s3_index (URL)

            x_start (int)
            y_start (int)
            z_start (int)

            x_stop (int)
            y_stop (int)
            z_stop (int)

            resolution (int) The resolution to downsample. Creates resolution + 1
            resolution_max (int) The maximum resolution to generate
            res_lt_max (bool) = args['resolution'] < (args['resolution_max'] - 1)

            type (str) 'isotropic' | 'anisotropic'
            iso_resolution (int) if resolution >= iso_resolution && type == 'anisotropic' downsample both

            aws_region (str) AWS region to run in such as us-east-1
        }

    Return:
        dict: An updated argument dictionary containing the shrunk frame,
              resolution, and res_lt_max values
    """

    # TODO: load downsample_volume_lambda from boss config

    #log.debug("Downsampling resolution " + str(args['resolution']))

    resolution = args['resolution']

    dim = XYZ(*CUBOIDSIZE[resolution])
    #log.debug("Cube dimensions: {}".format(dim))

    def frame(key):
        return XYZ(args[key.format('x')], args[key.format('y')], args[key.format('z')])

    # Figure out variables for isotropic, anisotropic, or isotropic and anisotropic
    # downsampling. If both are happening, fanout one and then the other in series.
    configs = []
    if args['type'] == 'isotropic':
        configs.append({
            'name': 'isotropic',
            'step': XYZ(2,2,2),
            'iso_flag': False,
            'frame_start_key': '{}_start',
            'frame_stop_key': '{}_stop',
        })
    else:
        configs.append({
            'name': 'anisotropic',
            'step': XYZ(2,2,1),
            'iso_flag': False,
            'frame_start_key': '{}_start',
            'frame_stop_key': '{}_stop',
        })

        if resolution >= args['iso_resolution']: # DP TODO: Figure out how to launch aniso iso version with mutating arguments
            configs.append({
                'name': 'isotropic',
                'step': XYZ(2,2,2),
                'iso_flag': True,
                'frame_start_key': 'iso_{}_start',
                'frame_stop_key': 'iso_{}_stop',
            })

    for config in configs:
<<<<<<< HEAD
        frame_start = frame(config['frame_start_key'])
        frame_stop = frame(config['frame_stop_key'])
        step = config['step']
        use_iso_flag = config['iso_flag'] # If the resulting cube should be marked with the ISO flag

        # Round to the furthest full cube from the center of the data
        cubes_start = frame_start // dim
        cubes_stop = ceildiv(frame_stop, dim)

        log.debug('Downsampling {} resolution {}'.format(config['name'], resolution))
        log.debug("Frame corner: {}".format(frame_start))
        log.debug("Frame extent: {}".format(frame_stop))
        log.debug("Cubes corner: {}".format(cubes_start))
        log.debug("Cubes extent: {}".format(cubes_stop))
        log.debug("Downsample step: {}".format(step))

        # Call the downsample_volume lambda to process the data
        fanout(aws.get_session(),
               args['downsample_volume_sfn'],
               make_args(args, cubes_start, cubes_stop, step, dim, use_iso_flag),
               max_concurrent = MAX_NUM_PROCESSES,
               rampup_delay = RAMPUP_DELAY,
               rampup_backoff = RAMPUP_BACKOFF,
               poll_delay = POLL_DELAY,
               status_delay = STATUS_DELAY)

        # Resize the coordinate frame extents as the data shrinks
        # DP NOTE: doesn't currently work correctly with non-zero frame starts
        def resize(var, size):
            start = config['frame_start_key'].format(var)
            stop = config['frame_stop_key'].format(var)
            args[start] //= size
            args[stop] = ceildiv(args[stop], size)
        resize('x', step.x)
        resize('y', step.y)
        resize('z', step.z)
=======
        # Different ID and queue for each resolution, as it takes 60 seconds to delete a queue
        # Different ID and queue for each iso/aniso downsample incase a a DLQ message is received
        #     for the previous config
        downsample_id = str(random.random())[2:] # remove the '0.' part of the number
        dlq_arn = create_queue('downsample-dlq-' + downsample_id)
        cubes_arn = create_queue('downsample-cubes-' + downsample_id)

        try:
            frame_start = frame(config['frame_start_key'])
            frame_stop = frame(config['frame_stop_key'])
            step = config['step']
            use_iso_flag = config['iso_flag'] # If the resulting cube should be marked with the ISO flag

            # Round to the furthest full cube from the center of the data
            cubes_start = frame_start // dim
            cubes_stop = ceildiv(frame_stop, dim)

            log.debug('Downsampling {} resolution {}'.format(config['name'], resolution))
            log.debug("Frame corner: {}".format(frame_start))
            log.debug("Frame extent: {}".format(frame_stop))
            log.debug("Cubes corner: {}".format(cubes_start))
            log.debug("Cubes extent: {}".format(cubes_stop))
            log.debug("Downsample step: {}".format(step))

            log.debug("Populating input cube")
            cube_count = populate_cubes(cubes_arn, cubes_start, cubes_stop, step)

            log.debug("Invoking downsample lambdas")
            lambda_count = ceildiv(cube_count, BUCKET_SIZE)
            lambda_args = {
                'bucket_size': BUCKET_SIZE,
                'args': args,
                'step': step,
                'dim': dim,
                'use_iso_flag': use_iso_flag,
                'dlq_arn': dlq_arn,
                'cubes_arn': cubes_arn,
            }

            launch_lambdas(lambda_count,
                           args['downsample_volume_lambda'],
                           json.dumps(lambda_args).encode('UTF8'),
                           dlq_arn,
                           cubes_arn)

            # Resize the coordinate frame extents as the data shrinks
            # DP NOTE: doesn't currently work correctly with non-zero frame starts
            def resize(var, size):
                start = config['frame_start_key'].format(var)
                stop = config['frame_stop_key'].format(var)
                args[start] //= size
                args[stop] = ceildiv(args[stop], size)
            resize('x', step.x)
            resize('y', step.y)
            resize('z', step.z)
        finally:
            delete_queue(dlq_arn)
            delete_queue(cubes_arn)
>>>>>>> 0c18c02f

    # if next iteration will split into aniso and iso downsampling, copy the coordinate frame
    if args['type'] != 'isotropic' and (resolution + 1) == args['iso_resolution']:
        def copy(var):
            args['iso_{}_start'.format(var)] = args['{}_start'.format(var)]
            args['iso_{}_stop'.format(var)] = args['{}_stop'.format(var)]
        copy('x')
        copy('y')
        copy('z')

    # Advance the loop and recalculate the conditional
    # Using max - 1 because resolution_max should not be a valid resolution
    # and res < res_max will end with res = res_max - 1, which generates res_max resolution
    args['resolution'] = resolution + 1
    args['res_lt_max'] = args['resolution'] < (args['resolution_max'] - 1)
    return args

<<<<<<< HEAD
def make_args(args, start, stop, step, dim, use_iso_flag):
    for target in xyz_range(start, stop, step = step):
        yield {
            'args': args,
            'target': target, # XYZ type is automatically handled by JSON.dumps
            'step': step,     # Since it is a subclass of tuple
            'dim': dim,
            'use_iso_flag': use_iso_flag,
        }
=======
def chunk(xs, size):
    """Chunk the input iterable into lists of the requested size

    Args:
        xs (iterable): A list or generator of items to chunk
        size (int): The number of items to include in each output lists

    Return:
        Generator: A Generator of lists, each of length size
    """
    ys = []
    for x in xs:
        ys.append(x)
        if len(ys) == size:
            yield ys
            ys = []
    if len(ys) > 0:
        yield ys

def num_cubes(start, stop, step):
    """Calculate the number of volumes to be downsamples

    Used so all of the results from make_cubes() doesn't have to be pulled into
    memory.

    Args:
        start (XYZ): Starting corner of the coordinate frame
        stop (XYZ): Far corner of the coordinate frame
        step (XYZ): The size of each volume to downsample

    Return:
        int: The number of volumes in the frame
    """
    extents = (stop - start) / step
    return int(extents.x * extents.y * extents.z)

def make_cubes(start, stop, step):
    """Produce the target cubes to downsample

    Args:
        start (XYZ): Starting corner of the coordinate frame
        stop (XYZ): Far corner of the coordinate frame
        step (XYZ): The size of each volume to downsample

    Return:
        Generator: A Generator of XYZ target cubes
    """
    for target in xyz_range(start, stop, step = step):
        yield target # XYZ type is automatically handled by JSON.dumps
                     # Since it is a subclass of tuple

def populate_cubes(queue_arn, start, stop, step):
    """Populate the given SQS queue with the target cubes to downsample

    Args:
        queue_arn (str): The target SQS queue URL
        start (XYZ): Starting corner of the coordinate frame
        stop (XYZ): Far corner of the coordinate frame
        step (XYZ): The size of each volume to downsample

    Return:
        int: The number of cubes enqueued
    """
    # evenly chunk cubes into POOL_SIZE lists
    count = num_cubes(start, stop, step)
    enqueue_size = ceildiv(count, POOL_SIZE)

    args = ((queue_arn, cubes)
            for cubes in chunk(make_cubes(start, stop, step), enqueue_size))

    log.debug("Enqueueing {} cubes in chunks of {} using {} processes".format(count, enqueue_size, POOL_SIZE))

    start = datetime.now()
    with Pool(POOL_SIZE) as pool:
        pool.starmap(enqueue_cubes, args)
    stop = datetime.now()
    log.info("Enqueued {} cubes in {}".format(count, stop - start))

    return count

def enqueue_cubes(queue_arn, cubes):
    """Multiprocessing.Pool worker function for enqueuing a number of messages

    Called by populate_cubes()

    Args:
        queue_arn (str): The target SQS queue URL
        cubes (list[XYZ]): A list of XYZ cubes to enqueue
    """
    try:
        sqs = aws.get_session().resource('sqs')
        queue = sqs.Queue(queue_arn)
        count = 0

        msgs = ({'Id': str(id(cube)),
                 'MessageBody': json.dumps(cube)}
                for cube in cubes)

        for batch in chunk(msgs, 10): # 10 is the message batch limit for SQS
            count += 1
            if count % 500 == 0:
                log.debug ("Enqueued {} cubes".format(count * 10))

            queue.send_messages(Entries=batch)

    except Exception as ex:
        log.exception("Error caught in process, raising to controller")
        raise ResolutionHierarchyError(str(ex))

def launch_lambdas(total_count, lambda_arn, lambda_args, dlq_arn, cubes_arn):
    """Launch lambdas to process all of the target cubes to downsample

    Launches an initial set of lambdas and monitors the cubes SQS queue to
    understand the current status. If the count in the queue doesn't change
    for UNCHANGING_LAUNCH cycles then it will calculate how many more lambdas
    to launch and launch them.

    If the queue count doesn't change after launching more lambdas an exception
    will eventually be raised so the activity is not hanging forever.

    Args:
        total_count (int): The initial number of lambdas to launch
        lambda_arn (str): Name or ARN of the lambda function to invoke
        lambda_args (str): The lambda payload to pass when invoking
        dlq_arn (str): ARN of the SQS DLQ to monitor for error messages
        cubes_arn (str): ARN of the input cubes SQS queue to monitor for
                         completion of the downsample
    """
    per_lambda = ceildiv(total_count, POOL_SIZE)
    d,m = divmod(total_count, per_lambda)
    counts = [per_lambda] * d
    if m > 0:
        counts += [m]

    assert sum(counts) == total_count, "Didn't calculate counts per lambda correctly"

    log.debug("Launching {} lambdas in chunks of {} using {} processes".format(total_count, per_lambda, POOL_SIZE))

    args = ((count, lambda_arn, lambda_args, dlq_arn)
            for count in counts)

    start = datetime.now()
    with Pool(POOL_SIZE) as pool:
        pool.starmap(invoke_lambdas, args)
    stop = datetime.now()
    log.info("Launched {} lambdas in {}".format(total_count, stop - start))

    # Finished launching lambdas, need to wait for all to finish
    log.info("Finished launching lambdas")

    polling_start = datetime.now()
    previous_count = 0
    count_count = 1
    zero_count = 0
    while True:
        if check_queue(dlq_arn) > 0:
            raise FailedLambdaError()

        count = check_queue(cubes_arn)
        log.debug("Status polling - count {}".format(count))

        log.debug("Throttling count {}".format(lambda_throttle_count(lambda_arn)))

        if count == previous_count:
            count_count += 1
            if count_count == UNCHANGING_MAX:
                raise ResolutionHierarchyError("Status polling stuck at {} items for {}".format(count, polling_start - datetime.now()))
            if count_count == UNCHANGING_THROTTLE:
                # If the throttle count is increasing -> Sleep
                # If the throttle count is decreasing
                #     If the cubes queue count has changed -> Continue regular polling
                #     If the cubes queue count has not changed -> Sleep
                # If the throttle count is zero -> Continue regular polling
                #
                # This means that this loop will block until throttle has stopped / cubes
                # in the queue have been processed.
                #
                # If throttling stops and no cubes have been processed the UNCHANGING_MAX
                # threashold is the last guard so the activity doesn't hang
                prev_throttle = 0
                while True:
                    throttle = lambda_throttle_count(lambda_arn)

                    if throttle < prev_throttle and check_queue(cubes_arn) != count:
                        # If the throttle count is decreasing and the queue count has
                        # changed continue the regular polling cycle
                        break
                    if throttle == 0:
                        # No throttling happening
                        break

                    if throttle > 0:
                        # Don't update count is there was an error getting the current count
                        prev_throttle = throttle

                    time.sleep(MAX_LAMBDA_TIME.seconds)

                    if check_queue(dlq_arn) > 0:
                        raise FailedLambdaError()

            if count_count == UNCHANGING_LAUNCH:
                needed = ceildiv(count, BUCKET_SIZE)
                if needed > 0:
                    log.debug("Launching {} more lambdas".format(needed))

                    start = datetime.now()
                    invoke_lambdas(needed, lambda_arn, lambda_args, dlq_arn)
                    stop = datetime.now()
                    log.debug("Launched {} lambdas in {}".format(needed, stop - start))
        else:
            previous_count = count
            count_count = 1

        if count == 0:
            zero_count += 1
            if zero_count == ZERO_COUNT:
                log.info("Finished polling for lambda completion")
                break
            else:
                log.info("Zero cubes left, waiting to make sure lambda finishes")
        else:
            zero_count = 0

        time.sleep(MAX_LAMBDA_TIME.seconds)

def invoke_lambdas(count, lambda_arn, lambda_args, dlq_arn):
    """Multiprocessing.Pool worker function for invoking a number of lambdas

    Called by launch_lambdas()

    The dlq_arn queue is only checked every 10 lambdas launched. This is so
    that the queue is not hit too hard when invoking a large number of lambdas
    via Multiprocessing.Pool.

    Args:
        count (int): The number of lambdas to launch
        lambda_arn (str): Name or ARN of the lambda function to invoke
        lambda_args (str): The lambda payload to pass when invoking
        dlq_arn (str): ARN of the SQS DLQ to monitor for error messages
    """
    try:
        lambda_ = aws.get_session().client('lambda')

        log.info("Launching {} lambdas".format(count))

        for i in range(1, count+1):
            if i % 500 == 0:
                log.debug("Launched {} lambdas".format(i))
            if i % 10 == 0:
                if check_queue(dlq_arn) > 0:
                    raise FailedLambdaError()

            lambda_.invoke(FunctionName = lambda_arn,
                           InvocationType = 'Event', # Async execution
                           Payload = lambda_args)
    except Exception as ex:
        log.exception("Error caught in process, raising to controller")
        raise ResolutionHierarchyError(str(ex))

def create_queue(queue_name):
    """Create a SQS queue

    Args:
        queue_name (str): Name of the queue

    Return:
        str: URL of the queue
    """
    session = aws.get_session()
    sqs = session.client('sqs')

    resp = sqs.create_queue(QueueName = queue_name)

    url = resp['QueueUrl']
    return url

def delete_queue(queue_arn):
    """Delete a SQS queue

    Args:
        queue_arn (str): The URL of the queue
    """
    session = aws.get_session()
    sqs = session.client('sqs')

    try:
        resp = sqs.delete_queue(QueueUrl = queue_arn)
    except:
        log.exception("Could not delete status queue '{}'".format(queue_arn))

def check_queue(queue_arn):
    """Get the count of messages in the given queue

    The count is a combination Approximate Number of Messages, Messages Delayed,
    and Messages Not Visible.

    If the queue_arn contains 'dlq' the first message will be read and the SNS
    DLQ message decoded to print the error that caused the DLQ message.

    Args:
        queue_arn (str): The URL of the queue

    Return:
        int: The count of messages or zero if the queue could not be queried
    """
    session = aws.get_session()
    sqs = session.client('sqs')

    try:
        resp = sqs.get_queue_attributes(QueueUrl = queue_arn,
                                        AttributeNames = ['ApproximateNumberOfMessages',
                                                          'ApproximateNumberOfMessagesDelayed',
                                                          'ApproximateNumberOfMessagesNotVisible'])
    except:
        log.exception("Could not get message count for queue '{}'".format(queue_arn))
        return 0
    else:
        # Include both the number of messages and the number of in-flight messages
        message_count = int(resp['Attributes']['ApproximateNumberOfMessages']) + \
                        int(resp['Attributes']['ApproximateNumberOfMessagesDelayed']) + \
                        int(resp['Attributes']['ApproximateNumberOfMessagesNotVisible'])
        if message_count > 0 and 'dlq' in queue_arn:
            try:
                resp = sqs.receive_message(QueueUrl = queue_arn)
                for msg in resp['Messages']:
                    body = json.loads(msg['Body'])
                    error = body['Records'][0]['Sns']['MessageAttributes']['ErrorMessage']['Value']
                    log.debug("DLQ Error: {}".format(error))
            except:
                log.exception("Problem gettting DLQ error message")
        return message_count

def lambda_throttle_count(lambda_arn):
    """Read the Throttle count for the given Lambda function from Cloud Watch

    The metric is read for the last minute, which is in the process of being updated
    so the value read is not the final value that is recorded in Cloud Watch for the
    given time period.

    Args:
        lambda_arn (str): ARN or Name of the lambda to get the metric for

    Return:
        float: The Sample Count for the Lambda's Throttle count
        -1: If there was an error getting the metric
    """
    session = aws.get_session()
    cw = session.client('cloudwatch')

    lambda_name = lambda_arn.split(':')[-1]

    try:
        end = datetime.now()
        begin = end - timedelta(minutes=1)
        resp = cw.get_metric_statistics(Namespace = 'AWS/Lambda',
                                        MetricName = 'Throttles',
                                        # Limit the throttle count to only our target lambda function
                                        Dimensions = [{'Name': 'FunctionName', 'Value': lambda_name}],
                                        StartTime = begin,
                                        EndTime = end,
                                        Period = 60,
                                        Unit = 'Count',
                                        Statistics = ['SampleCount'])

        if 'Datapoints' in resp and len(resp['Datapoints']) > 0:
            if 'SampleCount' in resp['Datapoints'][0]:
                return resp['Datapoints'][0]['SampleCount']
        return 0.0
    except:
        log.exception("Problem getting Lambda Throttle Count")
        return -1
>>>>>>> 0c18c02f
<|MERGE_RESOLUTION|>--- conflicted
+++ resolved
@@ -175,44 +175,6 @@
             })
 
     for config in configs:
-<<<<<<< HEAD
-        frame_start = frame(config['frame_start_key'])
-        frame_stop = frame(config['frame_stop_key'])
-        step = config['step']
-        use_iso_flag = config['iso_flag'] # If the resulting cube should be marked with the ISO flag
-
-        # Round to the furthest full cube from the center of the data
-        cubes_start = frame_start // dim
-        cubes_stop = ceildiv(frame_stop, dim)
-
-        log.debug('Downsampling {} resolution {}'.format(config['name'], resolution))
-        log.debug("Frame corner: {}".format(frame_start))
-        log.debug("Frame extent: {}".format(frame_stop))
-        log.debug("Cubes corner: {}".format(cubes_start))
-        log.debug("Cubes extent: {}".format(cubes_stop))
-        log.debug("Downsample step: {}".format(step))
-
-        # Call the downsample_volume lambda to process the data
-        fanout(aws.get_session(),
-               args['downsample_volume_sfn'],
-               make_args(args, cubes_start, cubes_stop, step, dim, use_iso_flag),
-               max_concurrent = MAX_NUM_PROCESSES,
-               rampup_delay = RAMPUP_DELAY,
-               rampup_backoff = RAMPUP_BACKOFF,
-               poll_delay = POLL_DELAY,
-               status_delay = STATUS_DELAY)
-
-        # Resize the coordinate frame extents as the data shrinks
-        # DP NOTE: doesn't currently work correctly with non-zero frame starts
-        def resize(var, size):
-            start = config['frame_start_key'].format(var)
-            stop = config['frame_stop_key'].format(var)
-            args[start] //= size
-            args[stop] = ceildiv(args[stop], size)
-        resize('x', step.x)
-        resize('y', step.y)
-        resize('z', step.z)
-=======
         # Different ID and queue for each resolution, as it takes 60 seconds to delete a queue
         # Different ID and queue for each iso/aniso downsample incase a a DLQ message is received
         #     for the previous config
@@ -271,7 +233,6 @@
         finally:
             delete_queue(dlq_arn)
             delete_queue(cubes_arn)
->>>>>>> 0c18c02f
 
     # if next iteration will split into aniso and iso downsampling, copy the coordinate frame
     if args['type'] != 'isotropic' and (resolution + 1) == args['iso_resolution']:
@@ -289,17 +250,6 @@
     args['res_lt_max'] = args['resolution'] < (args['resolution_max'] - 1)
     return args
 
-<<<<<<< HEAD
-def make_args(args, start, stop, step, dim, use_iso_flag):
-    for target in xyz_range(start, stop, step = step):
-        yield {
-            'args': args,
-            'target': target, # XYZ type is automatically handled by JSON.dumps
-            'step': step,     # Since it is a subclass of tuple
-            'dim': dim,
-            'use_iso_flag': use_iso_flag,
-        }
-=======
 def chunk(xs, size):
     """Chunk the input iterable into lists of the requested size
 
@@ -670,5 +620,4 @@
         return 0.0
     except:
         log.exception("Problem getting Lambda Throttle Count")
-        return -1
->>>>>>> 0c18c02f
+        return -1