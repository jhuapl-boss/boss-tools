# __init__


import logging.config
from pkg_resources import resource_filename

from .formats import *


class BossLogger:
<<<<<<< HEAD
    LOG_FILE = "/var/log/boss/boss.log"

    def __init__(self, config_file=None):

        if not config_file:
            config_file = resource_filename('bossutils', 'logger.conf')
=======
    """Custom logger for Boss.

    Attributes:
        logger (Logger): Description of attr1.

    Example usage:
        log = BossLogger().logger
        logger.info('my log msg')
    """

    def __init__(self):
>>>>>>> bee44c7f

        logging.config.fileConfig(config_file)
        self.logger = logging.getLogger('boss')

        # Add a default handler to the logger
        fh1 = logging.FileHandler(self.LOG_FILE)

        # Set the default logger level
        fh1.setLevel(logging.DEBUG)
        formatter = BossFormatter(FORMATS)
        fh1.setFormatter(formatter)
        self.logger.addHandler(fh1)

    def setLevel(self, level):
        """
        Set the level of the root logger
        :param level:  String representing the desired debug level
        :return:
        """
        if level.lower() == "error":
            self.logger.setLevel(logging.ERROR)
        elif level.lower() == "warning":
            self.logger.setLevel(logging.WARNING)
        elif level.lower() == "debug":
            self.logger.setLevel(logging.DEBUG)
        elif level.lower() == "info":
            self.logger.setLevel(logging.INFO)
        elif level.lower() == "critical":
            self.logger.setLevel(logging.CRITICAL)


class BossFormatter(logging.Formatter):
    """ A custom formatter that defined a format for each log level. """
    default_formatter = logging.Formatter('%(levelname)s: Message: %(message)s')

    def __init__(self, formats):
        """ Initialize the formatter class
        :param formats: dict { loglevel : logformat }
        """
        self.formatters = {}
        for loglevel in formats:
            self.formatters[loglevel] = logging.Formatter(formats[loglevel])

    def format(self, record):

        """
        Format the log record based using the formats specified in BossFormatter
        :param record: Log record to be formatted
        :return: Formatted record
        """
        formatter = self.formatters.get(record.levelno, self.default_formatter)
        return formatter.format(record)<|MERGE_RESOLUTION|>--- conflicted
+++ resolved
@@ -8,26 +8,21 @@
 
 
 class BossLogger:
-<<<<<<< HEAD
-    LOG_FILE = "/var/log/boss/boss.log"
-
-    def __init__(self, config_file=None):
-
-        if not config_file:
-            config_file = resource_filename('bossutils', 'logger.conf')
-=======
     """Custom logger for Boss.
 
     Attributes:
-        logger (Logger): Description of attr1.
+        logger (Logger): A configured python logging.logger instance
 
     Example usage:
         log = BossLogger().logger
         logger.info('my log msg')
     """
 
-    def __init__(self):
->>>>>>> bee44c7f
+    LOG_FILE = "/var/log/boss/boss.log"
+
+    def __init__(self, config_file=None):
+        if not config_file:
+            config_file = resource_filename('bossutils', 'logger.conf')
 
         logging.config.fileConfig(config_file)
         self.logger = logging.getLogger('boss')
